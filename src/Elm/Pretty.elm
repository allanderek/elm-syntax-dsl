--- conflicted
+++ resolved
@@ -259,12 +259,8 @@
             Pretty.empty
 
         _ ->
-<<<<<<< HEAD
-            List.map Token.comment comments
-=======
             List.foldl (\line lines -> String.split "\n" line ++ lines) [] comments
-                |> List.map Pretty.string
->>>>>>> 00bdabd5
+                |> List.map Token.comment
                 |> Pretty.lines
                 |> Pretty.a Pretty.line
                 |> Pretty.a Pretty.line
